--- conflicted
+++ resolved
@@ -347,43 +347,29 @@
 
     for query, value in iter(EXPRESSIONS.items()):
         sys.stdout.write( '%-75s' % query )
-<<<<<<< HEAD
         if isinstance(value, tuple):
-            for object in value:
+            for obj in value:
                 sys.stdout.write( '.' )
-                serialized = binascii.hexlify(w.write(object, 1))[16:].lower()
+                serialized = binascii.hexlify(w.write(obj, 1))[16:].lower()
                 assert serialized == BINARY[query].lower(), 'serialization failed: %s, expected: %s actual: %s' % (query,  BINARY[query].lower(), serialized)
         else:
             sys.stdout.write( '.' )
             serialized = binascii.hexlify(w.write(value, 1))[16:].lower()
-=======
-        variants = [variants] if not isinstance(variants, tuple) else variants
-            
-        for obj in variants:
-            sys.stdout.write( '.' )
-            serialized = binascii.hexlify(w.write(obj, 1))[16:].lower()
->>>>>>> 90469ded
             assert serialized == BINARY[query].lower(), 'serialization failed: %s, expected: %s actual: %s' % (query,  BINARY[query].lower(), serialized)
 
         print('')
-
-<<<<<<< HEAD
-=======
-        
->>>>>>> 90469ded
 
 def test_write_single_char_string():
     w = qwriter.QWriter(None, 3)
     
     for obj in (['one', 'two', '3'], qlist(['one', 'two', '3'], qtype = QSTRING_LIST)):
         single_char_strings = False
-        for query in ('("one"; "two"; "3")', '("one"; "two"; enlist "3")'):
+        for query in (b'("one"; "two"; "3")', b'("one"; "two"; enlist "3")'):
             serialized = binascii.hexlify(w.write(obj, 1, single_char_strings = single_char_strings ))[16:].lower()
             assert serialized == BINARY[query].lower(), 'serialization failed: %s, expected: %s actual: %s' % (query,  BINARY[query].lower(), serialized)
             single_char_strings = not single_char_strings
 
 
-
 init()
 test_writing()
 test_write_single_char_string()