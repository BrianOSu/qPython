--- conflicted
+++ resolved
@@ -17,12 +17,9 @@
 __all__ = ['qconnection', 'qtype', 'qtemporal', 'qcollection']
 
 
-<<<<<<< HEAD
-__version__ = '1.1.0b2'
+__version__ = '1.1.0b3'
 
-=======
-__version__ = '1.0.2'
->>>>>>> 90469ded
+
 
 try:
     from qpython.fastutils import uncompress
@@ -61,15 +58,12 @@
         return self.__dict__.copy()
 
     def union_dict(self, **kw):
-<<<<<<< HEAD
         return dict(list(self.as_dict().items()) + list(kw.items()))
-=======
-        return dict(list(self.as_dict().items()) + list(kw.items()))
+
 
 
 CONVERSION_OPTIONS = MetaData(raw = False,
                               numpy_temporals = False,
                               pandas = False,
                               single_char_strings = False
-                             )
->>>>>>> 90469ded
+                             )