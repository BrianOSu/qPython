--- conflicted
+++ resolved
@@ -38,11 +38,7 @@
 
 
 setup(name = 'qPython',
-<<<<<<< HEAD
-      version = '1.1.0b1',
-=======
-      version = '1.0.1',
->>>>>>> 9d404e8b
+      version = '1.1.0b2',
       description = 'kdb+ interfacing library for Python',
       long_description=read('README.rst'),
 
